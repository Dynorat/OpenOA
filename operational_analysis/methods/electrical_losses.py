--- conflicted
+++ resolved
@@ -164,23 +164,12 @@
 
             # Determine availability for each month represented
             scada_monthly['count'] = self._scada_sum.resample('MS')['count'].sum()
-<<<<<<< HEAD
-            scada_monthly['expected_count_monthly'] = 1 #initialized values for column
-            scada_monthly.loc[((scada_monthly.index.month ==1) | (scada_monthly.index.month == 3) | (scada_monthly.index.month ==5) | (scada_monthly.index.month ==7) | (scada_monthly.index.month ==8) | (scada_monthly.index.month ==10) | (scada_monthly.index.month ==12)), 'expected_count_monthly'] = 44640* self._plant._num_turbines /self._time_conversion[self._plant._scada_freq]
-            scada_monthly.loc[(scada_monthly.index.month ==2), 'expected_count_monthly'] = 40320* self._plant._num_turbines /self._time_conversion[self._plant._scada_freq]
-            scada_monthly.loc[(scada_monthly.index.month ==4) | (scada_monthly.index.month ==6) | (scada_monthly.index.month ==9) | (scada_monthly.index.month ==11), 'expected_count_monthly'] = 43200* self._plant._num_turbines / self._time_conversion[self._plant._scada_freq]
-            scada_monthly['perc'] = scada_monthly['count']/scada_monthly['expected_count_monthly']
-            
-            # Filter out months in which there was less than 95% of total running (all turbines at all timesteps)
-            scada_monthly = scada_monthly.loc[scada_monthly['perc']>= .95, :]
-=======
             scada_monthly['expected_count_monthly'] = scada_monthly.index.daysinmonth * self._hours_per_day * self._min_per_hour / \
                          self._time_conversion[self._plant._scada_freq] * self._plant._num_turbines 
             scada_monthly['perc'] = scada_monthly['count']/scada_monthly['expected_count_monthly']
             
             # Filter out months in which there was less than 95% of total running (all turbines at all timesteps)
             scada_monthly = scada_monthly.loc[scada_monthly['perc']>= self._correction_thresh, :]
->>>>>>> 1187e486
             merge_df = meter_df.join(scada_monthly)
         
         # If sub-monthly meter data, merge the daily data for which all turbines are reporting at all timestamps
